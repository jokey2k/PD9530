--- conflicted
+++ resolved
@@ -7,22 +7,20 @@
     :license: BSD-3
 """
 
-<<<<<<< HEAD
-__version__ = "1.0.3"
-
-=======
->>>>>>> b9c8679c
+# python imports
 import array
 import io
 import logging
 import sys
 import time
 
+# environment imports
 import serial
 
-__version__ = "1.0.0"
-
-SERIAL_LOGGER = logging.getLogger('serialComm')
+# constants
+__version__ = "1.0.3"
+
+serial_logger = logging.getLogger('serialComm')
 
 CMD_MODE_PICTURE_AUTO = "00"
 CMD_MODE_PICTURE_TRIGGER = "11"
@@ -32,6 +30,7 @@
 CMD_MODE_PICTURE_JPEG = 1
 CMD_MODE_PICTURE_JPEG2000 = 2
 CMD_MODE_PICTURE_TIFF = 3
+
 
 class PD9530(object):
     """Interface to interact with Datalogic PD9530 in USB-COM or RS232 mode"""
@@ -56,20 +55,15 @@
     def attach(self):
         """Attaches to scanner"""
 
-        for _ in range(self.timeout*5):
+        for _ in range(self.timeout * 5):
             try:
-<<<<<<< HEAD
                 if not self.serial.isOpen():
                     self.serial.open()
                 serial_logger.debug("Port open!")
-=======
-                self.serial.open()
-                SERIAL_LOGGER.debug("Port open!")
->>>>>>> b9c8679c
                 break
             except serial.SerialException as ex:
                 if "31" in str(ex):
-                    SERIAL_LOGGER.debug("Scanner not active yet")
+                    serial_logger.debug("Scanner not active yet")
                     time.sleep(0.2)
                 else:
                     raise
@@ -93,7 +87,7 @@
             self.attach()
 
         cmd += '\r'
-        SERIAL_LOGGER.debug("sending command: %s", cmd)
+        serial_logger.debug("sending command: %s", cmd)
         self.sio.write(cmd.encode('utf-8'))
         self.sio.flush()
 
@@ -108,7 +102,7 @@
                 self.pending_line.append(byte)
                 if byte == 13:
                     finalized_line = array.array("B", self.pending_line).tostring().decode("utf-8")
-                    SERIAL_LOGGER.debug("Completed line: %s", finalized_line)
+                    serial_logger.debug("Completed line: %s", finalized_line)
                     lines.append(finalized_line)
                     self.pending_line = []
 
@@ -119,7 +113,7 @@
 
         lines = []
 
-        for _ in range(timeout*10):
+        for _ in range(timeout * 10):
             read_lines = self.read_non_blocking()
             if read_lines:
                 lines.extend(read_lines)
@@ -217,17 +211,17 @@
         elif content_type == CMD_MODE_PICTURE_TIFF:
             content_type_name = "TIFF"
         else:
-            SERIAL_LOGGER.warn("Unhandled picture type %s", content_type)
+            serial_logger.warn("Unhandled picture type %s", content_type)
             content_type_name = "unknown"
 
-        SERIAL_LOGGER.debug("Image ready, length: %i, type: %s", content_length, content_type_name)
+        serial_logger.debug("Image ready, length: %i, type: %s", content_length, content_type_name)
         self.set_picture_mode_fetch()
 
         imagedata = []
         while len(imagedata) < content_length:
             imagedata.append(self.sio.read())
 
-        SERIAL_LOGGER.debug("Completed fetching image")
+        serial_logger.debug("Completed fetching image")
         self.set_picture_mode_end()
         for line in self.readlines():
             if line and not line.startswith("$b"):
@@ -249,7 +243,7 @@
 
     scanner = PD9530(com_port)
     print("Please move scanner within %s secs to wake it up, checking on %s" % (scanner.timeout, scanner.serial.port))
-    print("-"*70)
+    print("-" * 70)
 
     try:
         scanner.attach()
@@ -259,7 +253,7 @@
 
     print("OK, port open. Connected device:")
     print(scanner.get_device_id())
-    print("-"*70)
+    print("-" * 70)
     print("Now scanning codes and sending them as keystrokes")
     print("Press CTRL-C to exit")
 
@@ -269,7 +263,6 @@
         try:
             lines = scanner.readlines()
             for line in lines:
-<<<<<<< HEAD
                 for char in line:
                     if echo:
                         print("Received code: %s" % char)
@@ -279,10 +272,6 @@
                     elif char == '}':
                         char = char.replace("}", "{}}")
                     wsh.SendKeys(char)
-=======
-                SERIAL_LOGGER.info("Received code: %s", line)
-                wsh.SendKeys(line)
->>>>>>> b9c8679c
         except KeyboardInterrupt:
             break
 
@@ -291,16 +280,11 @@
 
 
 def feature_demo(com_port):
-<<<<<<< HEAD
-    print("-"*70)
-=======
-    """features demo. and prints lots of stuff, too."""
-    print("-"*40)
->>>>>>> b9c8679c
+    print("-" * 70)
     print("PD9530 Library feature demo")
     print("")
 
-    print("-"*70)
+    print("-" * 70)
     scanner = PD9530(com_port)
 
     print("Please move scanner within %s secs to wake it up, checking on %s" % (scanner.timeout, scanner.serial.port))
@@ -314,7 +298,7 @@
     print("Device is:")
     print(device)
 
-    print("-"*70)
+    print("-" * 70)
     print("Please activate an application we can send keystrokes to and scan something")
 
     import win32com.client as comclt
@@ -327,7 +311,7 @@
             break
     wsh.SendKeys(code)
 
-    print("-"*70)
+    print("-" * 70)
     print("Make photo by pressing trigger")
     image, content_type = scanner.get_picture()
     if image is None:
@@ -339,36 +323,28 @@
                 imagefile.write(byte)
             print("Image is in test.%s" % content_type.lower())
 
-    print("-"*70)
+    print("-" * 70)
     print("Closing sanner port")
     scanner.close()
 
 
-if __name__ == '__main__':
+def main():
     import argparse
-<<<<<<< HEAD
     parser = argparse.ArgumentParser()
     parser.add_argument("com_port", help="COM port to use, set it to 115200 8N1")
     parser.add_argument("--endless", action="store_true", help="just endlessly scans codes and sends them as keystrokes")
     parser.add_argument("--echo", action="store_true", help="logs codes to terminal")
     parser.add_argument("--debug", action="store_true", help="reconfigures logging to show debug level")
-=======
-    PARSER = argparse.ArgumentParser()
-    PARSER.add_argument("com_port")
-    PARSER.add_argument("--endless", action="store_true", help="just endlessly scans codes and sends them as keystrokes")
-    PARSER.add_argument("--debug", action="store_true", help="reconfigures logging to show debug level")
->>>>>>> b9c8679c
-
-    ARGS = PARSER.parse_args()
-    if ARGS.debug:
+
+    args = PARSER.parse_args()
+    if args.debug:
         logging.basicConfig(level=logging.DEBUG)
 
-<<<<<<< HEAD
     if args.endless:
         endless_code_scanning(args.com_port, args.echo)
-=======
-    if ARGS.endless:
-        endless_code_scanning(ARGS.com_port)
->>>>>>> b9c8679c
     else:
-        feature_demo(ARGS.com_port)+        feature_demo(args.com_port)
+
+
+if __name__ == '__main__':
+    main()